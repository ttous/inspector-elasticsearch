{
  "name": "inspector-elasticsearch",
  "description": "Elasticsearch metric reporter for nodejs",
  "homepage": "https://rstiller.github.io/inspector-elasticsearch/",
  "version": "2.1.1",
  "main": "./build/lib/metrics/index.js",
  "typings": "./build/lib/metrics/index.d.ts",
  "license": "MIT",
  "licenses": [
    {
      "type": "MIT",
      "url": "https://www.opensource.org/licenses/mit-license.php"
    }
  ],
  "repository": {
    "type": "git",
    "url": "https://github.com/rstiller/inspector-elasticsearch"
  },
  "keywords": [
    "metrics",
    "monitoring",
    "typescript",
    "elasticsearch"
  ],
  "engines": {
    "node": ">= 6",
    "npm": ">= 3"
  },
  "devDependencies": {
    "@compodoc/compodoc": "^1.1.6",
    "@types/chai": "^4.1.7",
    "@types/elasticsearch": "^5.0.28",
    "@types/lodash": "^4.14.118",
    "@types/mocha": "^5.2.5",
    "@types/node": "^10.12.10",
    "event-stream": "3.3.4",
    "mocha": "^5.2.0",
    "mocha-typescript": "^1.1.17",
    "npm-check": "^5.9.0",
    "nyc": "^13.1.0",
    "reflect-metadata": "^0.1.12",
    "rimraf": "^2.6.2",
    "ts-node": "^7.0.1",
    "tslint": "^5.11.0",
    "typescript": "^3.1.6"
  },
  "peerDependencies": {
    "inspector-metrics": ">=1.16.x"
  },
  "dependencies": {
    "elasticsearch": "^15.2.0",
    "inspector-metrics": "^1.16.0",
    "source-map-support": "^0.5.9"
<<<<<<< HEAD
  },
  "peerDependencies": {
    "inspector-metrics": "^1.16.0"
=======
>>>>>>> 8ded7b31
  },
  "files": [
    "build",
    "lib",
    "test",
    "mocha.opts",
    "tsconfig.json",
    "tslint.json"
  ],
  "scripts": {
    "build": "npm run clean && npm run lint && npm run compile && npm run compodoc",
    "clean": "rimraf build coverage docs",
    "compile": "tsc -p .",
    "compodoc": "compodoc lib -p tsconfig.json --output docs --disableGraph --assetsFolder assets --unitTestCoverage ./coverage/coverage-summary.json",
    "coverage": "nyc npm run test",
    "deps": "npm-check --ignore @types/* --no-spinner --no-emoji --no-color",
    "lint": "tslint -c tslint.json lib/**/*.ts test/**/*.ts",
    "publishDocs": "cd docs && git add --all . && git commit -m 'Deploy to gh-pages' && git push origin gh-pages && cd ..",
    "precompodoc": "npm run coverage",
    "prepublishDocs": "npm run compodoc",
    "prepublishOnly": "npm run build",
    "test": "mocha --opts mocha.opts"
  },
  "nyc": {
    "include": [
      "lib/*.ts",
      "lib/**/*.ts"
    ],
    "exclude": [
      "test/*"
    ],
    "extension": [
      ".ts"
    ],
    "require": [],
    "reporter": [
      "json-summary"
    ],
    "all": true
  }
}<|MERGE_RESOLUTION|>--- conflicted
+++ resolved
@@ -51,12 +51,6 @@
     "elasticsearch": "^15.2.0",
     "inspector-metrics": "^1.16.0",
     "source-map-support": "^0.5.9"
-<<<<<<< HEAD
-  },
-  "peerDependencies": {
-    "inspector-metrics": "^1.16.0"
-=======
->>>>>>> 8ded7b31
   },
   "files": [
     "build",
